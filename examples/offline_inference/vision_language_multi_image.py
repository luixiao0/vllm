# SPDX-License-Identifier: Apache-2.0
# SPDX-FileCopyrightText: Copyright contributors to the vLLM project
"""
This example shows how to use vLLM for running offline inference with
multi-image input on vision language models for text generation,
using the chat template defined by the model.
"""

import os
from argparse import Namespace
from dataclasses import asdict
from typing import NamedTuple, Optional

from huggingface_hub import snapshot_download
from PIL.Image import Image
from transformers import AutoProcessor, AutoTokenizer

from vllm import LLM, EngineArgs, SamplingParams
from vllm.lora.request import LoRARequest
from vllm.multimodal.utils import fetch_image
from vllm.utils import FlexibleArgumentParser

QUESTION = "What is the content of each image?"
IMAGE_URLS = [
    "https://upload.wikimedia.org/wikipedia/commons/d/da/2015_Kaczka_krzy%C5%BCowka_w_wodzie_%28samiec%29.jpg",
    "https://upload.wikimedia.org/wikipedia/commons/7/77/002_The_lion_king_Snyggve_in_the_Serengeti_National_Park_Photo_by_Giles_Laurent.jpg",
    "https://upload.wikimedia.org/wikipedia/commons/2/26/Ultramarine_Flycatcher_%28Ficedula_superciliaris%29_Naggar%2C_Himachal_Pradesh%2C_2013_%28cropped%29.JPG",
    "https://upload.wikimedia.org/wikipedia/commons/thumb/e/e5/Anim1754_-_Flickr_-_NOAA_Photo_Library_%281%29.jpg/2560px-Anim1754_-_Flickr_-_NOAA_Photo_Library_%281%29.jpg",
    "https://upload.wikimedia.org/wikipedia/commons/d/d4/Starfish%2C_Caswell_Bay_-_geograph.org.uk_-_409413.jpg",
    "https://upload.wikimedia.org/wikipedia/commons/6/69/Grapevinesnail_01.jpg",
    "https://upload.wikimedia.org/wikipedia/commons/thumb/0/0b/Texas_invasive_Musk_Thistle_1.jpg/1920px-Texas_invasive_Musk_Thistle_1.jpg",
    "https://upload.wikimedia.org/wikipedia/commons/thumb/7/7a/Huskiesatrest.jpg/2880px-Huskiesatrest.jpg",
    "https://upload.wikimedia.org/wikipedia/commons/thumb/6/68/Orange_tabby_cat_sitting_on_fallen_leaves-Hisashi-01A.jpg/1920px-Orange_tabby_cat_sitting_on_fallen_leaves-Hisashi-01A.jpg",
    "https://upload.wikimedia.org/wikipedia/commons/3/30/George_the_amazing_guinea_pig.jpg",
    "https://upload.wikimedia.org/wikipedia/commons/thumb/1/1f/Oryctolagus_cuniculus_Rcdo.jpg/1920px-Oryctolagus_cuniculus_Rcdo.jpg",
    "https://upload.wikimedia.org/wikipedia/commons/9/98/Horse-and-pony.jpg",
]


class ModelRequestData(NamedTuple):
    engine_args: EngineArgs
    prompt: str
    image_data: list[Image]
    stop_token_ids: Optional[list[int]] = None
    chat_template: Optional[str] = None
    lora_requests: Optional[list[LoRARequest]] = None


# NOTE: The default `max_num_seqs` and `max_model_len` may result in OOM on
# lower-end GPUs.
# Unless specified, these settings have been tested to work on a single L4.


def load_aria(question: str, image_urls: list[str]) -> ModelRequestData:
    model_name = "rhymes-ai/Aria"
    engine_args = EngineArgs(
        model=model_name,
        tokenizer_mode="slow",
        trust_remote_code=True,
        dtype="bfloat16",
        limit_mm_per_prompt={"image": len(image_urls)},
    )
    placeholders = "<fim_prefix><|img|><fim_suffix>\n" * len(image_urls)
    prompt = (
        f"<|im_start|>user\n{placeholders}{question}<|im_end|>\n<|im_start|>assistant\n"
    )
    stop_token_ids = [93532, 93653, 944, 93421, 1019, 93653, 93519]

    return ModelRequestData(
        engine_args=engine_args,
        prompt=prompt,
        stop_token_ids=stop_token_ids,
        image_data=[fetch_image(url) for url in image_urls],
    )


def load_aya_vision(question: str, image_urls: list[str]) -> ModelRequestData:
    model_name = "CohereForAI/aya-vision-8b"

    engine_args = EngineArgs(
        model=model_name,
        max_num_seqs=2,
        limit_mm_per_prompt={"image": len(image_urls)},
    )

    placeholders = [{"type": "image", "image": url} for url in image_urls]
    messages = [
        {
            "role": "user",
            "content": [
                *placeholders,
                {"type": "text", "text": question},
            ],
        }
    ]

    processor = AutoProcessor.from_pretrained(model_name)

    prompt = processor.apply_chat_template(
        messages, tokenize=False, add_generation_prompt=True
    )

    return ModelRequestData(
        engine_args=engine_args,
        prompt=prompt,
        image_data=[fetch_image(url) for url in image_urls],
    )


def load_command_a_vision(question: str, image_urls: list[str]) -> ModelRequestData:
    model_name = "CohereLabs/command-a-vision-07-2025"

    # NOTE: This model is 122B parameters and requires tensor parallelism
    # Recommended to use tp=4 on H100 GPUs
    engine_args = EngineArgs(
        model=model_name,
        max_model_len=32768,
        tensor_parallel_size=4,
        limit_mm_per_prompt={"image": len(image_urls)},
    )

    placeholders = [{"type": "image", "image": url} for url in image_urls]
    messages = [
        {
            "role": "user",
            "content": [
                *placeholders,
                {"type": "text", "text": question},
            ],
        }
    ]

    processor = AutoProcessor.from_pretrained(model_name)

    prompt = processor.apply_chat_template(
        messages, tokenize=False, add_generation_prompt=True
    )

    return ModelRequestData(
        engine_args=engine_args,
        prompt=prompt,
        image_data=[fetch_image(url) for url in image_urls],
    )


def load_deepseek_vl2(question: str, image_urls: list[str]) -> ModelRequestData:
    model_name = "deepseek-ai/deepseek-vl2-tiny"

    engine_args = EngineArgs(
        model=model_name,
        max_model_len=4096,
        max_num_seqs=2,
        hf_overrides={"architectures": ["DeepseekVLV2ForCausalLM"]},
        limit_mm_per_prompt={"image": len(image_urls)},
    )

    placeholder = "".join(
        f"image_{i}:<image>\n" for i, _ in enumerate(image_urls, start=1)
    )
    prompt = f"<|User|>: {placeholder}{question}\n\n<|Assistant|>:"

    return ModelRequestData(
        engine_args=engine_args,
        prompt=prompt,
        image_data=[fetch_image(url) for url in image_urls],
    )


def load_gemma3(question: str, image_urls: list[str]) -> ModelRequestData:
    model_name = "google/gemma-3-4b-it"

    engine_args = EngineArgs(
        model=model_name,
        max_model_len=8192,
        max_num_seqs=2,
        limit_mm_per_prompt={"image": len(image_urls)},
    )

    placeholders = [{"type": "image", "image": url} for url in image_urls]
    messages = [
        {
            "role": "user",
            "content": [
                *placeholders,
                {"type": "text", "text": question},
            ],
        }
    ]

    processor = AutoProcessor.from_pretrained(model_name)

    prompt = processor.apply_chat_template(
        messages, tokenize=False, add_generation_prompt=True
    )

    return ModelRequestData(
        engine_args=engine_args,
        prompt=prompt,
        image_data=[fetch_image(url) for url in image_urls],
    )


def load_h2ovl(question: str, image_urls: list[str]) -> ModelRequestData:
    model_name = "h2oai/h2ovl-mississippi-800m"

    engine_args = EngineArgs(
        model=model_name,
        trust_remote_code=True,
        max_model_len=8192,
        limit_mm_per_prompt={"image": len(image_urls)},
        mm_processor_kwargs={"max_dynamic_patch": 4},
    )

    placeholders = "\n".join(
        f"Image-{i}: <image>\n" for i, _ in enumerate(image_urls, start=1)
    )
    messages = [{"role": "user", "content": f"{placeholders}\n{question}"}]

    tokenizer = AutoTokenizer.from_pretrained(model_name, trust_remote_code=True)
    prompt = tokenizer.apply_chat_template(
        messages, tokenize=False, add_generation_prompt=True
    )

    # Stop tokens for H2OVL-Mississippi
    # https://huggingface.co/h2oai/h2ovl-mississippi-800m
    stop_token_ids = [tokenizer.eos_token_id]

    return ModelRequestData(
        engine_args=engine_args,
        prompt=prompt,
        stop_token_ids=stop_token_ids,
        image_data=[fetch_image(url) for url in image_urls],
    )


def load_hyperclovax_seed_vision(
    question: str, image_urls: list[str]
) -> ModelRequestData:
    model_name = "naver-hyperclovax/HyperCLOVAX-SEED-Vision-Instruct-3B"
    tokenizer = AutoTokenizer.from_pretrained(model_name, trust_remote_code=True)

    engine_args = EngineArgs(
        model=model_name,
        trust_remote_code=True,
        max_model_len=16384,
        limit_mm_per_prompt={"image": len(image_urls)},
    )

    message = {"role": "user", "content": list()}
    for _image_url in image_urls:
        message["content"].append(
            {
                "type": "image",
                "image": _image_url,
                "ocr": "",
                "lens_keywords": "",
                "lens_local_keywords": "",
            }
        )
    message["content"].append(
        {
            "type": "text",
            "text": question,
        }
    )

    prompt = tokenizer.apply_chat_template(
        [
            message,
        ],
        tokenize=False,
        add_generation_prompt=True,
    )

    return ModelRequestData(
        engine_args=engine_args,
        prompt=prompt,
        stop_token_ids=None,
        image_data=[fetch_image(url) for url in image_urls],
    )


def load_idefics3(question: str, image_urls: list[str]) -> ModelRequestData:
    model_name = "HuggingFaceM4/Idefics3-8B-Llama3"

    # The configuration below has been confirmed to launch on a single L40 GPU.
    engine_args = EngineArgs(
        model=model_name,
        max_model_len=8192,
        max_num_seqs=16,
        enforce_eager=True,
        limit_mm_per_prompt={"image": len(image_urls)},
        # if you are running out of memory, you can reduce the "longest_edge".
        # see: https://huggingface.co/HuggingFaceM4/Idefics3-8B-Llama3#model-optimizations
        mm_processor_kwargs={
            "size": {"longest_edge": 2 * 364},
        },
    )

    placeholders = "\n".join(
        f"Image-{i}: <image>\n" for i, _ in enumerate(image_urls, start=1)
    )
    prompt = f"<|begin_of_text|>User:{placeholders}\n{question}<end_of_utterance>\nAssistant:"  # noqa: E501
    return ModelRequestData(
        engine_args=engine_args,
        prompt=prompt,
        image_data=[fetch_image(url) for url in image_urls],
    )


def load_interns1(question: str, image_urls: list[str]) -> ModelRequestData:
    model_name = "internlm/Intern-S1"

    engine_args = EngineArgs(
        model=model_name,
        trust_remote_code=True,
        max_model_len=4096,
        limit_mm_per_prompt={"image": len(image_urls)},
    )

    placeholders = "\n".join(
        f"Image-{i}: <IMG_CONTEXT>\n" for i, _ in enumerate(image_urls, start=1)
    )
    messages = [{"role": "user", "content": f"{placeholders}\n{question}"}]

    tokenizer = AutoTokenizer.from_pretrained(model_name, trust_remote_code=True)
    prompt = tokenizer.apply_chat_template(
        messages, tokenize=False, add_generation_prompt=True
    )

    return ModelRequestData(
        engine_args=engine_args,
        prompt=prompt,
        image_data=[fetch_image(url) for url in image_urls],
    )


def load_internvl(question: str, image_urls: list[str]) -> ModelRequestData:
    model_name = "OpenGVLab/InternVL2-2B"

    engine_args = EngineArgs(
        model=model_name,
        trust_remote_code=True,
        max_model_len=4096,
        limit_mm_per_prompt={"image": len(image_urls)},
        mm_processor_kwargs={"max_dynamic_patch": 4},
    )

    placeholders = "\n".join(
        f"Image-{i}: <image>\n" for i, _ in enumerate(image_urls, start=1)
    )
    messages = [{"role": "user", "content": f"{placeholders}\n{question}"}]

    tokenizer = AutoTokenizer.from_pretrained(model_name, trust_remote_code=True)
    prompt = tokenizer.apply_chat_template(
        messages, tokenize=False, add_generation_prompt=True
    )

    # Stop tokens for InternVL
    # models variants may have different stop tokens
    # please refer to the model card for the correct "stop words":
    # https://huggingface.co/OpenGVLab/InternVL2-2B/blob/main/conversation.py
    stop_tokens = ["<|endoftext|>", "<|im_start|>", "<|im_end|>", "<|end|>"]
    stop_token_ids = [tokenizer.convert_tokens_to_ids(i) for i in stop_tokens]

    return ModelRequestData(
        engine_args=engine_args,
        prompt=prompt,
        stop_token_ids=stop_token_ids,
        image_data=[fetch_image(url) for url in image_urls],
    )


def load_llama4(question: str, image_urls: list[str]) -> ModelRequestData:
    model_name = "meta-llama/Llama-4-Scout-17B-16E-Instruct"

    engine_args = EngineArgs(
        model=model_name,
        max_model_len=131072,
        tensor_parallel_size=8,
        limit_mm_per_prompt={"image": len(image_urls)},
    )

    placeholders = [{"type": "image", "image": url} for url in image_urls]
    messages = [
        {
            "role": "user",
            "content": [
                *placeholders,
                {"type": "text", "text": question},
            ],
        }
    ]

    processor = AutoProcessor.from_pretrained(model_name)

    prompt = processor.apply_chat_template(
        messages, tokenize=False, add_generation_prompt=True
    )

    return ModelRequestData(
        engine_args=engine_args,
        prompt=prompt,
        image_data=[fetch_image(url) for url in image_urls],
    )


def load_llava(question: str, image_urls: list[str]) -> ModelRequestData:
    # NOTE: CAUTION! Original Llava models wasn't really trained on multi-image inputs,
    # it will generate poor response for multi-image inputs!
    model_name = "llava-hf/llava-1.5-7b-hf"
    engine_args = EngineArgs(
        model=model_name,
        max_num_seqs=16,
        limit_mm_per_prompt={"image": len(image_urls)},
    )

    placeholders = [{"type": "image", "image": url} for url in image_urls]
    messages = [
        {
            "role": "user",
            "content": [
                *placeholders,
                {"type": "text", "text": question},
            ],
        }
    ]

    processor = AutoProcessor.from_pretrained(model_name)

    prompt = processor.apply_chat_template(
        messages, tokenize=False, add_generation_prompt=True
    )

    return ModelRequestData(
        engine_args=engine_args,
        prompt=prompt,
        image_data=[fetch_image(url) for url in image_urls],
    )


def load_llava_next(question: str, image_urls: list[str]) -> ModelRequestData:
    model_name = "llava-hf/llava-v1.6-mistral-7b-hf"
    engine_args = EngineArgs(
        model=model_name,
        max_model_len=8192,
        max_num_seqs=16,
        limit_mm_per_prompt={"image": len(image_urls)},
    )

    placeholders = [{"type": "image", "image": url} for url in image_urls]
    messages = [
        {
            "role": "user",
            "content": [
                *placeholders,
                {"type": "text", "text": question},
            ],
        }
    ]

    processor = AutoProcessor.from_pretrained(model_name)

    prompt = processor.apply_chat_template(
        messages, tokenize=False, add_generation_prompt=True
    )

    return ModelRequestData(
        engine_args=engine_args,
        prompt=prompt,
        image_data=[fetch_image(url) for url in image_urls],
    )


def load_llava_onevision(question: str, image_urls: list[str]) -> ModelRequestData:
    model_name = "llava-hf/llava-onevision-qwen2-7b-ov-hf"
    engine_args = EngineArgs(
        model=model_name,
        max_model_len=16384,
        max_num_seqs=16,
        limit_mm_per_prompt={"image": len(image_urls)},
    )

    placeholders = [{"type": "image", "image": url} for url in image_urls]
    messages = [
        {
            "role": "user",
            "content": [
                *placeholders,
                {"type": "text", "text": question},
            ],
        }
    ]

    processor = AutoProcessor.from_pretrained(model_name)

    prompt = processor.apply_chat_template(
        messages, tokenize=False, add_generation_prompt=True
    )

    return ModelRequestData(
        engine_args=engine_args,
        prompt=prompt,
        image_data=[fetch_image(url) for url in image_urls],
    )


def load_keye_vl(question: str, image_urls: list[str]) -> ModelRequestData:
    model_name = "Kwai-Keye/Keye-VL-8B-Preview"

    engine_args = EngineArgs(
        model=model_name,
        trust_remote_code=True,
        max_model_len=8192,
        max_num_seqs=5,
        limit_mm_per_prompt={"image": len(image_urls)},
    )

    placeholders = [{"type": "image", "image": url} for url in image_urls]
    messages = [
        {
            "role": "user",
            "content": [
                *placeholders,
                {"type": "text", "text": question},
            ],
        },
    ]

    processor = AutoProcessor.from_pretrained(model_name, trust_remote_code=True)

    prompt = processor.apply_chat_template(
        messages, tokenize=False, add_generation_prompt=True
    )

    image_data = [fetch_image(url) for url in image_urls]

    return ModelRequestData(
        engine_args=engine_args,
        prompt=prompt,
        image_data=image_data,
    )


def load_r_vl(question: str, image_urls: list[str]) -> ModelRequestData:
    model_name = "YannQi/R-4B"
    engine_args = EngineArgs(
        model=model_name,
        max_model_len=16384,
        max_num_seqs=16,
        limit_mm_per_prompt={"image": len(image_urls)},
    )

    placeholders = [{"type": "image", "image": url} for url in image_urls]
    messages = [
        {
            "role": "user",
            "content": [
                *placeholders,
                {"type": "text", "text": question},
            ],
        }
    ]

<<<<<<< HEAD
    processor = AutoProcessor.from_pretrained(model_name)
=======
    processor = AutoProcessor.from_pretrained(model_name, trust_remote_code=True)
>>>>>>> 8f43fc32

    prompt = processor.apply_chat_template(
        messages, tokenize=False, add_generation_prompt=True
    )

    return ModelRequestData(
        engine_args=engine_args,
        prompt=prompt,
        image_data=[fetch_image(url) for url in image_urls],
    )


def load_kimi_vl(question: str, image_urls: list[str]) -> ModelRequestData:
    model_name = "moonshotai/Kimi-VL-A3B-Instruct"

    engine_args = EngineArgs(
        model=model_name,
        trust_remote_code=True,
        max_model_len=4096,
        max_num_seqs=4,
        limit_mm_per_prompt={"image": len(image_urls)},
    )

    placeholders = [{"type": "image", "image": url} for url in image_urls]
    messages = [
        {
            "role": "user",
            "content": [
                *placeholders,
                {"type": "text", "text": question},
            ],
        }
    ]

    processor = AutoProcessor.from_pretrained(model_name, trust_remote_code=True)

    prompt = processor.apply_chat_template(
        messages, tokenize=False, add_generation_prompt=True
    )

    return ModelRequestData(
        engine_args=engine_args,
        prompt=prompt,
        image_data=[fetch_image(url) for url in image_urls],
    )


def load_mistral3(question: str, image_urls: list[str]) -> ModelRequestData:
    model_name = "mistralai/Mistral-Small-3.1-24B-Instruct-2503"

    # Adjust this as necessary to fit in GPU
    engine_args = EngineArgs(
        model=model_name,
        max_model_len=8192,
        max_num_seqs=2,
        tensor_parallel_size=2,
        limit_mm_per_prompt={"image": len(image_urls)},
        ignore_patterns=["consolidated.safetensors"],
    )

    placeholders = "[IMG]" * len(image_urls)
    prompt = f"<s>[INST]{question}\n{placeholders}[/INST]"

    return ModelRequestData(
        engine_args=engine_args,
        prompt=prompt,
        image_data=[fetch_image(url) for url in image_urls],
    )


def load_mllama(question: str, image_urls: list[str]) -> ModelRequestData:
    model_name = "meta-llama/Llama-3.2-11B-Vision-Instruct"

    # The configuration below has been confirmed to launch on a single L40 GPU.
    engine_args = EngineArgs(
        model=model_name,
        max_model_len=8192,
        max_num_seqs=2,
        limit_mm_per_prompt={"image": len(image_urls)},
    )

    img_prompt = "Given the first image <|image|> and the second image<|image|>"
    prompt = f"<|begin_of_text|>{img_prompt}, {question}?"
    return ModelRequestData(
        engine_args=engine_args,
        prompt=prompt,
        image_data=[fetch_image(url) for url in image_urls],
    )


def load_nvlm_d(question: str, image_urls: list[str]) -> ModelRequestData:
    model_name = "nvidia/NVLM-D-72B"

    # Adjust this as necessary to fit in GPU
    engine_args = EngineArgs(
        model=model_name,
        trust_remote_code=True,
        max_model_len=8192,
        tensor_parallel_size=4,
        limit_mm_per_prompt={"image": len(image_urls)},
        mm_processor_kwargs={"max_dynamic_patch": 4},
    )

    placeholders = "\n".join(
        f"Image-{i}: <image>\n" for i, _ in enumerate(image_urls, start=1)
    )
    messages = [{"role": "user", "content": f"{placeholders}\n{question}"}]

    tokenizer = AutoTokenizer.from_pretrained(model_name, trust_remote_code=True)
    prompt = tokenizer.apply_chat_template(
        messages, tokenize=False, add_generation_prompt=True
    )

    return ModelRequestData(
        engine_args=engine_args,
        prompt=prompt,
        image_data=[fetch_image(url) for url in image_urls],
    )


# Ovis
def load_ovis(question: str, image_urls: list[str]) -> ModelRequestData:
    model_name = "AIDC-AI/Ovis2-1B"

    engine_args = EngineArgs(
        model=model_name,
        max_model_len=8192,
        max_num_seqs=2,
        trust_remote_code=True,
        dtype="half",
        limit_mm_per_prompt={"image": len(image_urls)},
    )

    placeholders = "\n".join(
        f"Image-{i}: <image>\n" for i, _ in enumerate(image_urls, start=1)
    )
    messages = [{"role": "user", "content": f"{placeholders}\n{question}"}]

    tokenizer = AutoTokenizer.from_pretrained(model_name, trust_remote_code=True)
    prompt = tokenizer.apply_chat_template(
        messages, tokenize=False, add_generation_prompt=True
    )

    return ModelRequestData(
        engine_args=engine_args,
        prompt=prompt,
        image_data=[fetch_image(url) for url in image_urls],
    )


# ovis2_5
def load_ovis2_5(question: str, image_urls: list[str]) -> ModelRequestData:
    model_name = "AIDC-AI/Ovis2.5-2B"

    engine_args = EngineArgs(
        model=model_name,
        max_model_len=8192,
        max_num_seqs=2,
        trust_remote_code=True,
        dtype="half",
        limit_mm_per_prompt={"image": len(image_urls)},
    )

    placeholders = "\n".join(
        f"Image-{i}: <image>\n" for i, _ in enumerate(image_urls, start=1)
    )
    messages = [{"role": "user", "content": f"{placeholders}\n{question}"}]

    tokenizer = AutoTokenizer.from_pretrained(model_name, trust_remote_code=True)
    prompt = tokenizer.apply_chat_template(
        messages, tokenize=False, add_generation_prompt=True
    )

    return ModelRequestData(
        engine_args=engine_args,
        prompt=prompt,
        image_data=[fetch_image(url) for url in image_urls],
    )


def load_pixtral_hf(question: str, image_urls: list[str]) -> ModelRequestData:
    model_name = "mistral-community/pixtral-12b"

    # Adjust this as necessary to fit in GPU
    engine_args = EngineArgs(
        model=model_name,
        max_model_len=8192,
        max_num_seqs=2,
        tensor_parallel_size=2,
        limit_mm_per_prompt={"image": len(image_urls)},
    )

    placeholders = "[IMG]" * len(image_urls)
    prompt = f"<s>[INST]{question}\n{placeholders}[/INST]"

    return ModelRequestData(
        engine_args=engine_args,
        prompt=prompt,
        image_data=[fetch_image(url) for url in image_urls],
    )


def load_phi3v(question: str, image_urls: list[str]) -> ModelRequestData:
    # num_crops is an override kwarg to the multimodal image processor;
    # For some models, e.g., Phi-3.5-vision-instruct, it is recommended
    # to use 16 for single frame scenarios, and 4 for multi-frame.
    #
    # Generally speaking, a larger value for num_crops results in more
    # tokens per image instance, because it may scale the image more in
    # the image preprocessing. Some references in the model docs and the
    # formula for image tokens after the preprocessing
    # transform can be found below.
    #
    # https://huggingface.co/microsoft/Phi-3.5-vision-instruct#loading-the-model-locally
    # https://huggingface.co/microsoft/Phi-3.5-vision-instruct/blob/main/processing_phi3_v.py#L194
    engine_args = EngineArgs(
        model="microsoft/Phi-3.5-vision-instruct",
        trust_remote_code=True,
        max_model_len=4096,
        max_num_seqs=2,
        limit_mm_per_prompt={"image": len(image_urls)},
        mm_processor_kwargs={"num_crops": 4},
    )
    placeholders = "\n".join(
        f"<|image_{i}|>" for i, _ in enumerate(image_urls, start=1)
    )
    prompt = f"<|user|>\n{placeholders}\n{question}<|end|>\n<|assistant|>\n"

    return ModelRequestData(
        engine_args=engine_args,
        prompt=prompt,
        image_data=[fetch_image(url) for url in image_urls],
    )


def load_phi4mm(question: str, image_urls: list[str]) -> ModelRequestData:
    """
    Phi-4-multimodal-instruct supports both image and audio inputs. Here, we
    show how to process multi images inputs.
    """

    model_path = snapshot_download("microsoft/Phi-4-multimodal-instruct")
    # Since the vision-lora and speech-lora co-exist with the base model,
    # we have to manually specify the path of the lora weights.
    vision_lora_path = os.path.join(model_path, "vision-lora")
    engine_args = EngineArgs(
        model=model_path,
        trust_remote_code=True,
        max_model_len=4096,
        max_num_seqs=2,
        limit_mm_per_prompt={"image": len(image_urls)},
        enable_lora=True,
        max_lora_rank=320,
        # Note - mm_processor_kwargs can also be passed to generate/chat calls
        mm_processor_kwargs={"dynamic_hd": 4},
    )

    placeholders = "".join(f"<|image_{i}|>" for i, _ in enumerate(image_urls, start=1))
    prompt = f"<|user|>{placeholders}{question}<|end|><|assistant|>"

    return ModelRequestData(
        engine_args=engine_args,
        prompt=prompt,
        image_data=[fetch_image(url) for url in image_urls],
        lora_requests=[LoRARequest("vision", 1, vision_lora_path)],
    )


def load_phi4_multimodal(question: str, image_urls: list[str]) -> ModelRequestData:
    """
    Phi-4-multimodal-instruct supports both image and audio inputs. Here, we
    show how to process multi images inputs.
    """

    model_path = snapshot_download(
        "microsoft/Phi-4-multimodal-instruct", revision="refs/pr/70"
    )
    # Since the vision-lora and speech-lora co-exist with the base model,
    # we have to manually specify the path of the lora weights.
    vision_lora_path = os.path.join(model_path, "vision-lora")
    engine_args = EngineArgs(
        model=model_path,
        max_model_len=4096,
        max_num_seqs=2,
        limit_mm_per_prompt={"image": len(image_urls)},
        enable_lora=True,
        max_lora_rank=320,
        # Note - mm_processor_kwargs can also be passed to generate/chat calls
        mm_processor_kwargs={"dynamic_hd": 4},
    )

    placeholders = "<|image|>" * len(image_urls)
    prompt = f"<|user|>{placeholders}{question}<|end|><|assistant|>"

    return ModelRequestData(
        engine_args=engine_args,
        prompt=prompt,
        image_data=[fetch_image(url) for url in image_urls],
        lora_requests=[LoRARequest("vision", 1, vision_lora_path)],
    )


def load_qwen_vl_chat(question: str, image_urls: list[str]) -> ModelRequestData:
    model_name = "Qwen/Qwen-VL-Chat"
    engine_args = EngineArgs(
        model=model_name,
        trust_remote_code=True,
        max_model_len=1024,
        max_num_seqs=2,
        hf_overrides={"architectures": ["QwenVLForConditionalGeneration"]},
        limit_mm_per_prompt={"image": len(image_urls)},
    )
    placeholders = "".join(
        f"Picture {i}: <img></img>\n" for i, _ in enumerate(image_urls, start=1)
    )

    # This model does not have a chat_template attribute on its tokenizer,
    # so we need to explicitly pass it. We use ChatML since it's used in the
    # generation utils of the model:
    # https://huggingface.co/Qwen/Qwen-VL-Chat/blob/main/qwen_generation_utils.py#L265
    tokenizer = AutoTokenizer.from_pretrained(model_name, trust_remote_code=True)

    # Copied from: https://huggingface.co/docs/transformers/main/en/chat_templating
    chat_template = "{% if not add_generation_prompt is defined %}{% set add_generation_prompt = false %}{% endif %}{% for message in messages %}{{'<|im_start|>' + message['role'] + '\n' + message['content'] + '<|im_end|>' + '\n'}}{% endfor %}{% if add_generation_prompt %}{{ '<|im_start|>assistant\n' }}{% endif %}"  # noqa: E501

    messages = [{"role": "user", "content": f"{placeholders}\n{question}"}]
    prompt = tokenizer.apply_chat_template(
        messages,
        tokenize=False,
        add_generation_prompt=True,
        chat_template=chat_template,
    )

    stop_tokens = ["<|endoftext|>", "<|im_start|>", "<|im_end|>"]
    stop_token_ids = [tokenizer.convert_tokens_to_ids(i) for i in stop_tokens]

    return ModelRequestData(
        engine_args=engine_args,
        prompt=prompt,
        stop_token_ids=stop_token_ids,
        image_data=[fetch_image(url) for url in image_urls],
        chat_template=chat_template,
    )


def load_qwen2_vl(question: str, image_urls: list[str]) -> ModelRequestData:
    try:
        from qwen_vl_utils import smart_resize
    except ModuleNotFoundError:
        print(
            "WARNING: `qwen-vl-utils` not installed, input images will not "
            "be automatically resized. You can enable this functionality by "
            "`pip install qwen-vl-utils`."
        )
        smart_resize = None

    model_name = "Qwen/Qwen2-VL-7B-Instruct"

    # Tested on L40
    engine_args = EngineArgs(
        model=model_name,
        max_model_len=32768 if smart_resize is None else 4096,
        max_num_seqs=5,
        limit_mm_per_prompt={"image": len(image_urls)},
    )

    placeholders = [{"type": "image", "image": url} for url in image_urls]
    messages = [
        {"role": "system", "content": "You are a helpful assistant."},
        {
            "role": "user",
            "content": [
                *placeholders,
                {"type": "text", "text": question},
            ],
        },
    ]

    processor = AutoProcessor.from_pretrained(model_name)

    prompt = processor.apply_chat_template(
        messages, tokenize=False, add_generation_prompt=True
    )

    if smart_resize is None:
        image_data = [fetch_image(url) for url in image_urls]
    else:

        def post_process_image(image: Image) -> Image:
            width, height = image.size
            resized_height, resized_width = smart_resize(
                height, width, max_pixels=1024 * 28 * 28
            )
            return image.resize((resized_width, resized_height))

        image_data = [post_process_image(fetch_image(url)) for url in image_urls]

    return ModelRequestData(
        engine_args=engine_args,
        prompt=prompt,
        image_data=image_data,
    )


def load_qwen2_5_vl(question: str, image_urls: list[str]) -> ModelRequestData:
    try:
        from qwen_vl_utils import smart_resize
    except ModuleNotFoundError:
        print(
            "WARNING: `qwen-vl-utils` not installed, input images will not "
            "be automatically resized. You can enable this functionality by "
            "`pip install qwen-vl-utils`."
        )
        smart_resize = None

    model_name = "Qwen/Qwen2.5-VL-3B-Instruct"

    engine_args = EngineArgs(
        model=model_name,
        max_model_len=32768 if smart_resize is None else 4096,
        max_num_seqs=5,
        limit_mm_per_prompt={"image": len(image_urls)},
    )

    placeholders = [{"type": "image", "image": url} for url in image_urls]
    messages = [
        {"role": "system", "content": "You are a helpful assistant."},
        {
            "role": "user",
            "content": [
                *placeholders,
                {"type": "text", "text": question},
            ],
        },
    ]

    processor = AutoProcessor.from_pretrained(model_name)

    prompt = processor.apply_chat_template(
        messages, tokenize=False, add_generation_prompt=True
    )

    if smart_resize is None:
        image_data = [fetch_image(url) for url in image_urls]
    else:

        def post_process_image(image: Image) -> Image:
            width, height = image.size
            resized_height, resized_width = smart_resize(
                height, width, max_pixels=1024 * 28 * 28
            )
            return image.resize((resized_width, resized_height))

        image_data = [post_process_image(fetch_image(url)) for url in image_urls]

    return ModelRequestData(
        engine_args=engine_args,
        prompt=prompt,
        image_data=image_data,
    )


def load_smolvlm(question: str, image_urls: list[str]) -> ModelRequestData:
    model_name = "HuggingFaceTB/SmolVLM2-2.2B-Instruct"

    # The configuration below has been confirmed to launch on a single L40 GPU.
    engine_args = EngineArgs(
        model=model_name,
        max_model_len=8192,
        max_num_seqs=16,
        enforce_eager=True,
        limit_mm_per_prompt={"image": len(image_urls)},
        mm_processor_kwargs={
            "max_image_size": {"longest_edge": 384},
        },
    )

    placeholders = "\n".join(
        f"Image-{i}: <image>\n" for i, _ in enumerate(image_urls, start=1)
    )
    prompt = (
        f"<|im_start|>User:{placeholders}\n{question}<end_of_utterance>\nAssistant:"  # noqa: E501
    )
    return ModelRequestData(
        engine_args=engine_args,
        prompt=prompt,
        image_data=[fetch_image(url) for url in image_urls],
    )


def load_step3(question: str, image_urls: list[str]) -> ModelRequestData:
    model_name = "stepfun-ai/step3-fp8"

    # NOTE: Below are verified configurations for step3-fp8
    # on 8xH100 GPUs.
    engine_args = EngineArgs(
        model=model_name,
        max_num_batched_tokens=4096,
        gpu_memory_utilization=0.85,
        tensor_parallel_size=8,
        limit_mm_per_prompt={"image": len(image_urls)},
        reasoning_parser="step3",
    )

    prompt = (
        "<｜begin▁of▁sentence｜> You are a helpful assistant. <|BOT|>user\n "
        f"{'<im_patch>' * len(image_urls)}{question} <|EOT|><|BOT|"
        ">assistant\n<think>\n"
    )
    image_data = [fetch_image(url) for url in image_urls]

    return ModelRequestData(
        engine_args=engine_args,
        prompt=prompt,
        image_data=image_data,
    )


def load_tarsier(question: str, image_urls: list[str]) -> ModelRequestData:
    model_name = "omni-research/Tarsier-7b"

    engine_args = EngineArgs(
        model=model_name,
        trust_remote_code=True,
        max_model_len=4096,
        limit_mm_per_prompt={"image": len(image_urls)},
    )

    prompt = f"USER: {'<image>' * len(image_urls)}\n{question}\n ASSISTANT:"
    image_data = [fetch_image(url) for url in image_urls]

    return ModelRequestData(
        engine_args=engine_args,
        prompt=prompt,
        image_data=image_data,
    )


def load_tarsier2(question: str, image_urls: list[str]) -> ModelRequestData:
    model_name = "omni-research/Tarsier2-Recap-7b"

    engine_args = EngineArgs(
        model=model_name,
        trust_remote_code=True,
        max_model_len=32768,
        limit_mm_per_prompt={"image": len(image_urls)},
        hf_overrides={"architectures": ["Tarsier2ForConditionalGeneration"]},
    )

    prompt = (
        "<|im_start|>system\nYou are a helpful assistant.<|im_end|>\n"
        f"<|im_start|>user\n<|vision_start|>{'<|image_pad|>' * len(image_urls)}"
        f"<|vision_end|>{question}<|im_end|>\n"
        "<|im_start|>assistant\n"
    )
    image_data = [fetch_image(url) for url in image_urls]

    return ModelRequestData(
        engine_args=engine_args,
        prompt=prompt,
        image_data=image_data,
    )


# GLM-4.5V
def load_glm4_5v(question: str, image_urls: list[str]) -> ModelRequestData:
    model_name = "zai-org/GLM-4.5V"

    engine_args = EngineArgs(
        model=model_name,
        max_model_len=32768,
        max_num_seqs=2,
        limit_mm_per_prompt={"image": len(image_urls)},
        enforce_eager=True,
        tensor_parallel_size=4,
    )
    placeholders = [{"type": "image", "image": url} for url in image_urls]
    messages = [
        {
            "role": "user",
            "content": [
                *placeholders,
                {"type": "text", "text": question},
            ],
        }
    ]
    processor = AutoProcessor.from_pretrained(model_name)
    prompt = processor.apply_chat_template(
        messages, tokenize=False, add_generation_prompt=True
    )
    image_data = [fetch_image(url) for url in image_urls]

    return ModelRequestData(
        engine_args=engine_args,
        prompt=prompt,
        image_data=image_data,
    )


# GLM-4.5V-FP8
def load_glm4_5v_fp8(question: str, image_urls: list[str]) -> ModelRequestData:
    model_name = "zai-org/GLM-4.5V-FP8"

    engine_args = EngineArgs(
        model=model_name,
        max_model_len=32768,
        max_num_seqs=2,
        limit_mm_per_prompt={"image": len(image_urls)},
        enforce_eager=True,
        tensor_parallel_size=4,
    )
    placeholders = [{"type": "image", "image": url} for url in image_urls]
    messages = [
        {
            "role": "user",
            "content": [
                *placeholders,
                {"type": "text", "text": question},
            ],
        }
    ]
    processor = AutoProcessor.from_pretrained(model_name)
    prompt = processor.apply_chat_template(
        messages, tokenize=False, add_generation_prompt=True
    )
    image_data = [fetch_image(url) for url in image_urls]

    return ModelRequestData(
        engine_args=engine_args,
        prompt=prompt,
        image_data=image_data,
    )


model_example_map = {
    "aria": load_aria,
    "aya_vision": load_aya_vision,
    "command_a_vision": load_command_a_vision,
    "deepseek_vl_v2": load_deepseek_vl2,
    "gemma3": load_gemma3,
    "h2ovl_chat": load_h2ovl,
    "hyperclovax_seed_vision": load_hyperclovax_seed_vision,
    "idefics3": load_idefics3,
    "interns1": load_interns1,
    "internvl_chat": load_internvl,
    "keye_vl": load_keye_vl,
    "r_vl": load_r_vl,
    "kimi_vl": load_kimi_vl,
    "llama4": load_llama4,
    "llava": load_llava,
    "llava-next": load_llava_next,
    "llava-onevision": load_llava_onevision,
    "mistral3": load_mistral3,
    "mllama": load_mllama,
    "NVLM_D": load_nvlm_d,
    "ovis": load_ovis,
    "ovis2_5": load_ovis2_5,
    "phi3_v": load_phi3v,
    "phi4_mm": load_phi4mm,
    "phi4_multimodal": load_phi4_multimodal,
    "pixtral_hf": load_pixtral_hf,
    "qwen_vl_chat": load_qwen_vl_chat,
    "qwen2_vl": load_qwen2_vl,
    "qwen2_5_vl": load_qwen2_5_vl,
    "smolvlm": load_smolvlm,
    "step3": load_step3,
    "tarsier": load_tarsier,
    "tarsier2": load_tarsier2,
    "glm4_5v": load_glm4_5v,
    "glm4_5v_fp8": load_glm4_5v_fp8,
}


def run_generate(model, question: str, image_urls: list[str], seed: Optional[int]):
    req_data = model_example_map[model](question, image_urls)

    engine_args = asdict(req_data.engine_args) | {"seed": args.seed}
    llm = LLM(**engine_args)

    sampling_params = SamplingParams(
        temperature=0.0, max_tokens=256, stop_token_ids=req_data.stop_token_ids
    )

    outputs = llm.generate(
        {
            "prompt": req_data.prompt,
            "multi_modal_data": {"image": req_data.image_data},
        },
        sampling_params=sampling_params,
        lora_request=req_data.lora_requests,
    )

    print("-" * 50)
    for o in outputs:
        generated_text = o.outputs[0].text
        print(generated_text)
        print("-" * 50)


def run_chat(model: str, question: str, image_urls: list[str], seed: Optional[int]):
    req_data = model_example_map[model](question, image_urls)

    # Disable other modalities to save memory
    default_limits = {"image": 0, "video": 0, "audio": 0}
    req_data.engine_args.limit_mm_per_prompt = default_limits | dict(
        req_data.engine_args.limit_mm_per_prompt or {}
    )

    engine_args = asdict(req_data.engine_args) | {"seed": seed}
    llm = LLM(**engine_args)

    sampling_params = SamplingParams(
        temperature=0.0, max_tokens=256, stop_token_ids=req_data.stop_token_ids
    )
    outputs = llm.chat(
        [
            {
                "role": "user",
                "content": [
                    {
                        "type": "text",
                        "text": question,
                    },
                    *(
                        {
                            "type": "image_url",
                            "image_url": {"url": image_url},
                        }
                        for image_url in image_urls
                    ),
                ],
            }
        ],
        sampling_params=sampling_params,
        chat_template=req_data.chat_template,
        lora_request=req_data.lora_requests,
    )

    print("-" * 50)
    for o in outputs:
        generated_text = o.outputs[0].text
        print(generated_text)
        print("-" * 50)


def parse_args():
    parser = FlexibleArgumentParser(
        description="Demo on using vLLM for offline inference with "
        "vision language models that support multi-image input for text "
        "generation"
    )
    parser.add_argument(
        "--model-type",
        "-m",
        type=str,
        default="phi3_v",
        choices=model_example_map.keys(),
        help='Huggingface "model_type".',
    )
    parser.add_argument(
        "--method",
        type=str,
        default="generate",
        choices=["generate", "chat"],
        help="The method to run in `vllm.LLM`.",
    )
    parser.add_argument(
        "--seed",
        type=int,
        default=None,
        help="Set the seed when initializing `vllm.LLM`.",
    )
    parser.add_argument(
        "--num-images",
        "-n",
        type=int,
        choices=list(range(1, len(IMAGE_URLS) + 1)),  # the max number of images
        default=2,
        help="Number of images to use for the demo.",
    )
    return parser.parse_args()


def main(args: Namespace):
    model = args.model_type
    method = args.method
    seed = args.seed

    image_urls = IMAGE_URLS[: args.num_images]

    if method == "generate":
        run_generate(model, QUESTION, image_urls, seed)
    elif method == "chat":
        run_chat(model, QUESTION, image_urls, seed)
    else:
        raise ValueError(f"Invalid method: {method}")


if __name__ == "__main__":
    args = parse_args()
    main(args)<|MERGE_RESOLUTION|>--- conflicted
+++ resolved
@@ -562,11 +562,7 @@
         }
     ]
 
-<<<<<<< HEAD
-    processor = AutoProcessor.from_pretrained(model_name)
-=======
     processor = AutoProcessor.from_pretrained(model_name, trust_remote_code=True)
->>>>>>> 8f43fc32
 
     prompt = processor.apply_chat_template(
         messages, tokenize=False, add_generation_prompt=True
